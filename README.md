--- conflicted
+++ resolved
@@ -159,25 +159,18 @@
 
 * Prosody
 
-<<<<<<< HEAD
-```
-  VirtualHost “recorder.yourdomain.com"
+  - Create the recorder virtual host entry in /etc/prosody/prosody.cfg.lua :
+
+  ```
+  VirtualHost "recorder.yourdomain.com"
     modules_enabled = {
       "ping";
     }
     authentication = "internal_plain"
-```
-=======
-  - Create the recorder virtual host entry in /etc/prosody/prosody.cfg.lua :
-
-    VirtualHost “recorder.yourdomain.com"
-      modules_enabled = {
-        "ping";
-      }
-      authentication = "internal_plain"
+   ```
 
   - Restart prosody daemon after edits are complete
->>>>>>> 2f805b5b
+
 
 * Prosody: create accounts for the two methods Jibri uses to connect
 ```
@@ -186,17 +179,13 @@
 ```
 The first account is the jibri username and password.  The second account is the selenium username and password.  Record the passwords you choose, as they will be used in config.json below.
 
-<<<<<<< HEAD
-* Jicofo: Edit /etc/jitsi/jicofo/sip-communicator.properties (or similar), set the appropriate MUC to look for the Jibri Controllers.  Restart Jicofo after setting this property.
-```
-  org.jitsi.jicofo.jibri.BREWERY=TheBrewery
-```
-=======
+
 * Jicofo: Edit /etc/jitsi/jicofo/sip-communicator.properties (or similar), set the appropriate MUC to look for the Jibri Controllers.  This should be the same MUC as is referenced in jibri's config.json file.  Restart Jicofo after setting this property.  It's also suggested to set the PENDING_TIMEOUT to 90 seconds, to allow the Jibri some time to start up before being marked as failed.
-
+```
   org.jitsi.jicofo.jibri.BREWERY=TheBrewery@conference.yourdomain.com
   org.jitsi.jicofo.jibri.PENDING_TIMEOUT=90
->>>>>>> 2f805b5b
+ ```
+
 
 * Jitsi Meet: Edit the /etc/jitsi/meet/yourdomain.config.js file, add/set the following properties:
 ```
