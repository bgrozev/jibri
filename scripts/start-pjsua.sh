--- conflicted
+++ resolved
@@ -17,16 +17,6 @@
 
 export DISPLAY=:1
 
-<<<<<<< HEAD
-pjsua --capture-dev=$CAPTURE_DEV --playback-dev=$PLAYBACK_DEV --config-file $CONFIG_FILE sip:$SIP_ADDRESS --log-file=$LOG_FILE
-RETURN=$?
-
-if [ "$RETURN" -eq 0 ]; then
-    #graceful exit, so don't write to error
-else
-    #do something to restart?
-fi
-=======
 pjsua \
     --capture-dev=$CAPTURE_DEV \
     --playback-dev=$PLAYBACK_DEV \
@@ -34,4 +24,11 @@
     --config-file $CONFIG_FILE
     --log-file=$LOG_FILE \
     sip:$SIP_ADDRESS
->>>>>>> 77c96c82
+
+RETURN=$?
+
+if [ "$RETURN" -eq 0 ]; then
+    #graceful exit, so don't write to error
+else
+    #do something to restart?
+fi